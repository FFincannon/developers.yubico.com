== FIDO2/WebAuthn Overview
Compromised credentials continue to be the top cause of data breaches. Many online services still use a password as the single factor to authenticate users. In response, some have moved to two-factor authentication (2FA) but have faced user experience challenges and found that weak 2FA options are still vulnerable to phishing attacks. Developers must implement security measures to protect user passwords in transit and at rest. Meanwhile, users must remain ever vigilant to remember their password, rotate it, and ensure it meets complexity and uniqueness requirements. Enterprises and consumer facing services continue to seek a simple, secure, and scalable user authentication experience.

=== Problems with traditional credentials
* Strong passwords can be difficult to remember, and users often reuse passwords on multiple sites
* Server breaches can expose symmetric credentials (passwords)
* Passwords are subject to replay attacks
* Users can inadvertently expose their passwords in phishing attacks.
* Even properly salted and hashed passwords can be cracked by offline dictionary attacks if database is leaked

== Introducing FIDO2/WebAuthn authentication
FIDO2/WebAuthn offers a strong Multi-Factor Authentication (MFA) framework to minimize or replace the use of passwords with scoped public key-based credentials that are resistant to phishing, replay, and server breach attacks. User gestures such as PINs, touch, or biometrics are used to authorize use of FIDO2 credentials.

== Multi-Factor Authentication
MFA is a method of granting access to a system only after two or more pieces of evidence have been presented. These pieces of evidence, also known as factors, prove your identity. This could be something you know (secret password or PIN), something you have (mobile phone or security key), or something you are (biometrics: fingerprint or face). You’ve probably already used MFA in some form if you have withdrawn money from an ATM.

* Your identity was proven by the bank before your account was created
* The bank card is the something you have
* The PIN is the something you know

== Importance of FIDO2/WebAuthn credentials
FIDO2/WebAuthn credentials provide strong authentication that is resistant to phishing, replay, and server breach attacks. Strong authentication is defined as having at least one cryptographically backed factor. FIDO2 provides strong, attested, scoped public key-based credentials for authenticating users.

FIDO2/WebAuthn authentication is decentralized. Users are authenticated locally on an authenticator. The online service validates the authentication ceremony was properly conducted before allowing user access. The online service only needs publicly available information to validate the local authentication. This reduces the value of attacking the server because it has no user authentication secrets and user credentials are also not transferable between services.

Attestation becomes important now that authentication is decentralized. The online service must trust that the authenticator reliably conducts FIDO2 ceremonies. FIDO2 provides a mechanism for authenticators to present an attestation statement so that an online service can verify it is a genuine device.

FIDO2 credentials can provide MFA by employing user verification authorization gestures. This could be a PIN or biometric, for example. This user verification stays on the authenticator, it is never sent over the network like a password. If MFA is not required, then a simple test of user presence through an authorization gesture, e.g. tap and go, can show that the user gave consent for the credential to be used.

== Public key-based credentials
In general, a credential is data that proves a person’s identity or qualification. This credential is used to authenticate to an online service, also known as a Relying Party (RP). FIDO2 uses public-key cryptography to authenticate users. An RP-specific credential key pair, i.e., a private key and a public key, is generated on the authenticator. The public key is sent to the RP at registration time. The private key never leaves the authenticator. When the user makes the request to login, the authenticator sends an assertion that proves the user possesses the private key. The RP uses the public key to validate the assertion before allowing the user to login.

<<<<<<< HEAD
FIDO2 introduces the concept of a client-side discoverable credential, also know as a resident key, which is/are stored on the authenticator instead of encrypted and stored on the server. Client-side discoverable credentials also enable passwordless authentication scenarios, at the expense of consuming limited storage space on the authenticator.
=======
FIDO2 introduces the concept of a discoverable credential, which is/are stored on the authenticator instead of encrypted and stored on the server. Discoverable credentials also enable passwordless authentication scenarios, at the expense of consuming limited storage space on the authenticator.
>>>>>>> 45f9cafa

== Where FIDO2/WebAuthn credentials should be used
FIDO2/WebAuthn credentials with MFA should be used whenever possible, especially when it comes to sensitive data, like your primary email, financial accounts, and health records.

== FIDO2 is based on open standards

image::fido2_building_blocks.png[]

FIDO2 is built on top of two open standards: the Web Authentication API (WebAuthn) and the Client to Authenticator Protocol (CTAP2). The two work together and are required to achieve a strong authentication experience. The earlier FIDO U2F protocol working with external authenticators is now renamed CTAP1 in the FIDO specifications. FIDO2 and WebAuthn are backwards compatible with U2F authenticators.

== How it works
FIDO2/WebAuthn authentication consists of a registration ceremony and an authentication ceremony.

=== Registration Ceremony
Assuming a user has already created an account with the online service, the user registers one or more authenticators against that identity. The authenticator could be a mobile phone, laptop, or YubiKey. Any authenticator that is compliant with CTAP1 or CTAP2 will work.

During the registration ceremony the authenticator creates a FIDO2 credential by generating a private key and public key. The private key stays in the hardware’s secure element while the public key is given to the online service. Possession of this authenticator in combination with a gesture to unlock the use of the credential is now proof of your identity. Unlike a password which is sent over the network and stored on a remote server, neither the private key nor the gesture ever leave the authenticator. They are not sent over the network nor stored on a remote server. Only the public key is stored by the online service.

=== Authentication ceremony
Authentication happens locally on the authenticator and is verified by the online service. First, a user will make a request to login. The online service will send the client a challenge, which the client wraps in its _client data_. Next, the client requests cryptographic proof of user authentication. With the user's consent, the authenticator will return an assertion. This assertion provides evidence that the authenticator is in possession of the private key by signing the client data with the private key. The server then verifies that the client data contains the correct challenge and uses the public key to verify the signature.

== User login flows supported
Example FIDO2/WebAuthn authenticator flows:

* **Single factor:** Username + FIDO2 credential
* **Second factor:** Username + password + FIDO2 credential
<<<<<<< HEAD
* **Passwordless single factor:** FIDO2 discoverable key credential (a ‘discoverable key’ stores user data on the authenticator)
* **Passwordless MFA:** FIDO2 discoverable key credential + PIN
=======
* **Passwordless single factor:** FIDO2 discoverable credential (a ‘discoverable credential’ stores user data on the authenticator)
* **Passwordless MFA:** FIDO2 discoverable credential + PIN
>>>>>>> 45f9cafa

FIDO2 is also backwards-compatible with FIDO U2F authenticators

* **Single factor:** Username + FIDO U2F credential
* **Second factor:** Username + password + FIDO U2F credential

== FIDO2/WebAuthn application architecture

image::fido2_app_architecture.png[]

In general, a FIDO2/WebAuthn authentication architecture involves a conversation between a computing environment controlled by a Relying Party and one controlled by the user to be authenticated.

=== FIDO2 Authenticator
The user environment may consist of a client computing device with internal FIDO2 authenticator. The user may also have an external FIDO2 authenticator, such as a YubiKey, which can roam between devices. The authenticator makes credentials, generates cryptographic proof of user authentication, and manages the PIN.

=== Client/Platform
The client is the bridge between the authenticator and the RP. It implements CTAP2 and client-side WebAuthn API, and verifies the identity of the RP to prevent phishing attacks. The client could be a browser exposing the WebAuthn API to web applications, or an OS subsystem exposing a platform-specific FIDO API to native applications such as mobile or desktop apps.

=== Relying Party
The Relying Party's environment consists conceptually of at least a web server and the server-side portions of a web application, plus a WebAuthn server. The WebAuthn server has a trust store, containing the (public) trust anchors for the attestation of FIDO2 Authenticators. Note: a trust store is needed only if the RP cares about attestation metadata.


== Key Points
* FIDO2 credentials are based on a public key cryptographic key pair.
* The identity provider validates user identity and maps a FIDO2 credential public key to a user account during the registration step
* FIDO2 credentials can be generated in hardware devices (e.g. security keys, mobile phones, laptops, etc…)  or software, based on policy.
* Authentication uses a cryptographic key tied to an authenticator and, optionally, something that the person knows (a PIN) or something that the person is (biometric gesture). PINs and biometric gestures do not roam between authenticators and are not shared with the server; they are stored locally on an authenticator.
* The user’s private key never leaves an authenticator. The authenticating server has a public key that is mapped to the user account during the registration process.
* PIN entry, biometric gesture, or touch trigger the authenticator to unlock the private key to cryptographically sign data that is sent to the identity provider in the assertion. This signed data also indicates whether or not a PIN or biometric was used. The authentication request is allowed to proceed after the identity provider verifies the assertion.

link:Best_Practices.html[Next: WebAuthn Deployment Best Practices]<|MERGE_RESOLUTION|>--- conflicted
+++ resolved
@@ -30,11 +30,7 @@
 == Public key-based credentials
 In general, a credential is data that proves a person’s identity or qualification. This credential is used to authenticate to an online service, also known as a Relying Party (RP). FIDO2 uses public-key cryptography to authenticate users. An RP-specific credential key pair, i.e., a private key and a public key, is generated on the authenticator. The public key is sent to the RP at registration time. The private key never leaves the authenticator. When the user makes the request to login, the authenticator sends an assertion that proves the user possesses the private key. The RP uses the public key to validate the assertion before allowing the user to login.
 
-<<<<<<< HEAD
-FIDO2 introduces the concept of a client-side discoverable credential, also know as a resident key, which is/are stored on the authenticator instead of encrypted and stored on the server. Client-side discoverable credentials also enable passwordless authentication scenarios, at the expense of consuming limited storage space on the authenticator.
-=======
 FIDO2 introduces the concept of a discoverable credential, which is/are stored on the authenticator instead of encrypted and stored on the server. Discoverable credentials also enable passwordless authentication scenarios, at the expense of consuming limited storage space on the authenticator.
->>>>>>> 45f9cafa
 
 == Where FIDO2/WebAuthn credentials should be used
 FIDO2/WebAuthn credentials with MFA should be used whenever possible, especially when it comes to sensitive data, like your primary email, financial accounts, and health records.
@@ -61,13 +57,8 @@
 
 * **Single factor:** Username + FIDO2 credential
 * **Second factor:** Username + password + FIDO2 credential
-<<<<<<< HEAD
-* **Passwordless single factor:** FIDO2 discoverable key credential (a ‘discoverable key’ stores user data on the authenticator)
-* **Passwordless MFA:** FIDO2 discoverable key credential + PIN
-=======
 * **Passwordless single factor:** FIDO2 discoverable credential (a ‘discoverable credential’ stores user data on the authenticator)
 * **Passwordless MFA:** FIDO2 discoverable credential + PIN
->>>>>>> 45f9cafa
 
 FIDO2 is also backwards-compatible with FIDO U2F authenticators
 
