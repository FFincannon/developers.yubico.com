--- conflicted
+++ resolved
@@ -8,11 +8,7 @@
 
 Known issues can be found link:Known_issues.adoc[here].
 
-<<<<<<< HEAD
-Note that the YubiHSM2 SDK releases have moved to a date-based version numbering starting with yubihsm2-sdk-2019-03*.
-=======
-Please note that the YubiHSM 2 SKD release have moved to having date-based version numbering in yubihsm2-sdk-2019-03*
->>>>>>> bb5c5b24
+Note that the YubiHSM 2 SDK releases have moved to a date-based version numbering starting with yubihsm2-sdk-2019-03*.
 
 === 2019.03
 
