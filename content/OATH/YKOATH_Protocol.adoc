== YKOATH Protocol Specification
The YKOATH protocol is used to manage and use OATH credentials with a YubiKey
NEO or a YubiKey 4. It can be accessed over USB (when the CCID transport is enabled) or
over NFC, using ISO 7816-4 commands as defined in this document.

== General Definitions
=== Instructions
<<<<<<< HEAD
Instructions marked as 'Require Auth' require a successful VALIDATE to be
performed before they're available if a validation code is set.
=======
Instructions marked as 'Require Auth' require a successful VALIDATE command to be
performed before they are available, if a code is set.
>>>>>>> 19e3e02b
[options="header"]
|========================
|Name           |Code | Require Auth

|PUT            |0x01 | Y
|DELETE         |0x02 | Y
|SET CODE       |0x03 | Y
|RESET          |0x04 | N
|LIST           |0xa1 | Y
|CALCULATE      |0xa2 | Y
|VALIDATE       |0xa3 | N
|CALCULATE ALL  |0xa4 | Y
|SEND REMAINING |0xa5 | Y
|========================

=== ALGORITHMS
|=================
|HMAC-SHA1   |0x01
|HMAC-SHA256 |0x02
|HMAC-SHA512 |0x03
|=================
NOTE: HMAC-SHA512 requires YubiKey 4.3.1 or later.

=== TYPES
|==========
|HOTP |0x10
|TOTP |0x20
|==========

=== PROPERTIES
|========================
|Only increasing | 0x01 | Enforces that a challenge is always higher than the previous
|Require touch   | 0x02 | Require button press to generate OATH codes
|========================
NOTE: Require touch requires YubiKey 4.2.4 or later.

== SELECT INSTRUCTION
Selects the application for use and returns version, ID and a challenge if
authentication is configured (see the validate instruction below).

=== Request Syntax
|=========
|CLA |0x00
|INS |0xa4
|P1  |0x04
|P2  |0x00
|Lc  |Length of AID (7)
|Data|AID (0xa0 0x00 0x00 0x05 0x27 0x21 0x01)
|=========

=== Response Syntax
A challenge is returned if the authentication object is set. In that case
an authentication is required for all commands except VALIDATE and RESET.
|=======================
|Version tag      | 0x79
|Version length   | Length of version
|Version data     | Version
|Name tag         | 0x71
|Name length      | Length of name
|Name data        | Name
|Challenge tag    | 0x74
|Challenge length | Length of challenge
|Challenge data   | Challenge
|Algorithm tag    | 0x7b
|Algorithm length | Length of algorithm (1)
|Algorithm        | What algorithm to use
|=======================

== PUT INSTRUCTION
Adds a new (or overwrites) OATH credential.

=== Request Syntax
|====================
|CLA |0x00
|INS |0x01
|P1  |0x00
|P2  |0x00
|Lc  |Length of Data
|Data|Put Data
|====================

=== Put Data
|==================
|Name tag       |0x71
|Name length    |Length of name data, max 64 bytes
|Name data      |Name
|Key tag        |0x73
|Key length     |Length of key data + 2
|Key algorithm  |High 4 bits is type, low 4 bits is algorithm
|Digits         |Number of digits in OATH code
|Key data       |Key
|Property tag(o)|0x78
|Property(o)    |Property byte
|IMF tag(o)     |0x7a (only valid for HOTP)
|IMF length(o)  |Length of imf data
|IMF data(o)    |Imf
|=================

=== Response Codes
|=====================
|Success      | 0x9000
|No space     | 0x6a84
|Auth required| 0x6982
|Wrong syntax | 0x6a80
|=====================

== DELETE INSTRUCTION
Deletes an existing credential.

=== Request Syntax
|=========
|CLA |0x00
|INS |0x02
|P1  |0x00
|P2  |0x00
|Lc  |Length of Data
|Data|Delete Data
|=========

=== Delete Data
|=================
|Name tag    |0x71
|Name length |Length of name data
|Name data   |Name
|=================

=== Response Codes
|======================
|Success       | 0x9000
|No such object| 0x6984
|Auth required | 0x6982
|Wrong syntax  | 0x6a80
|======================

== SET CODE INSTRUCTION
Configures Authentication.
If length 0 is sent, authentication is removed.
The key to be set is expected to be a user-supplied UTF-8 encoded password
passed through 1000 rounds of PBKDF2 with the ID from select used as salt. 16
bytes of that are used. When configuring authentication you are required to send
a challenge and one authentication-response with that key, in order to confirm
that the application and the host software can calculate the same response for that key.

=== Request Syntax
|=========
|CLA |0x00
|INS |0x03
|P1  |0x00
|P2  |0x00
|Lc  |Length of Data
|Data|Set Code Data
|=========

=== Set Code Data
|======================
|Key tag         | 0x73
|Key length      | Length of key data + 1
|Key algorithm   | Algorithm
|Key data        | Key
|Challenge tag   | 0x74
|Challenge length| Length of challenge data
|Challenge data  | Challenge
|Response tag    | 0x75
|Response length | Length of response data
|Response data   | Response
|======================

=== Response Codes
|===============================
|Success                | 0x9000
|Response doesn't match | 0x6984
|Auth required          | 0x6982
|Wrong syntax           | 0x6a80
|===============================

== RESET INSTRUCTION
Resets the application to just-installed state.

=== Request Syntax
|=========
|CLA |0x00
|INS |0x04
|P1  |0xde
|P2  |0xad
|=========

=== Response Codes
|================
|Success | 0x9000
|================

== LIST INSTRUCTION
<<<<<<< HEAD
List configured credentials.
=======
Lists configured codes.
>>>>>>> 19e3e02b

=== Request Syntax
|=========
|CLA |0x00
|INS |0xa1
|P1  |0x00
|P2  |0x00
|=========

=== Response Syntax
Response will be a continual list of objects looking like:
|====================
|Name list tag | 0x72
|Name length   | Length of name + 1
|Algorithm     | High 4 bits is type, low 4 bits is algorithm
|Name data     | Name
|====================

=== Response Codes
|===========================
|Success            | 0x9000
|More data available| 0x61xx
|Auth required      | 0x6982
|Generic error      | 0x6581
|===========================

== CALCULATE INSTRUCTION
<<<<<<< HEAD
Do calculate for one named credential.
=======
Performs CALCULATE for one named code.
>>>>>>> 19e3e02b

=== Request Syntax
|=========
|CLA |0x00
|INS |0xa2
|P1  |0x00
|P2  |0x00 for full response 0x01 for truncated
|Lc  |Length of data
|Data|Calculate data
|=========

=== Calculate Data
|=======================
|Name tag         | 0x71
|Name length      | Length of name data
|Name data        | Name
|Challenge tag    | 0x74
|Challenge length | Length of challenge
|Challenge data   | Challenge
|=======================

=== Response Syntax
|======================
|Response tag    | 0x75 for full response, 0x76 for truncated
|Response length | Length of response + 1
|Digits          | Number of digits in the OATH code
|Response data   | Response
|======================

=== Response Codes
|======================
|Success       | 0x9000
|No such object| 0x6984
|Auth required | 0x6982
|Wrong syntax  | 0x6a80
|Generic error | 0x6581
|======================

== VALIDATE INSTRUCTION
Validates authentication (mutually).
The challenge for this comes from the SELECT command. The response if computed by
performing the correct HMAC function of that challenge with the correct key.
A new challenge is then sent to the application, together with the response.
The application will then respond with a similar calculation that the host
software can verify.

=== Request Syntax
|=========
|CLA |0x00
|INS |0xa3
|P1  |0x00
|P2  |0x00
|Lc  |Length of data
|Data|Validate data
|=========

=== Validate Data
|=======================
|Response tag     | 0x75
|Response length  | Length of response
|Response data    | Response
|Challenge tag    | 0x74
|Challenge length | Length of challenge
|Challenge data   | Challenge
|=======================

=== Response Syntax
|======================
|Response tag    | 0x75
|Response length | Length of response
|Response data   | Response
|======================

=== Response Codes
|========================
|Success         | 0x9000
|Auth not enabled| 0x6984
|Wrong syntax    | 0x6a80
|Generic error   | 0x6581
|========================

== CALCULATE ALL INSTRUCTION
<<<<<<< HEAD
Do calculation for all available credentials, returns name + response for TOTP and
just name for HOTP and credentials requiring touch.
=======
Performs CALCULATE for all available codes, returns name + response for TOTP and
just name for HOTP.
>>>>>>> 19e3e02b

=== Request Syntax
|=========
|CLA |0x00
|INS |0xa4
|P1  |0x00
|P2  |0x00 for full response 0x01 for truncated
|Lc  |Length of data
|Data|Calculate all data
|=========

=== Calculate All Data
|=======================
|Challenge tag    | 0x74
|Challenge length | Length of challenge
|Challenge data   | Challenge
|=======================

=== Response Syntax
For HOTP the response tag is 0x77 (No response)
For credentials requiring touch the response tag is 0x7c (No response)
The response will be a list of the following objects:
|===================
|Name tag     | 0x71
|Name length  | Length of name
|Name data    | Name
|Response tag | 0x77 for HOTP, 0x7c for touch, 0x75 for full response or 0x76 for truncated response
|Response len | Length of response + 1
|Digits       | Number of digits in the OATH code
|Response data| Response
|===================

=== Response Codes
|===========================
|Success            | 0x9000
|More data available| 0x61xx
|Auth required      | 0x6982
|Wrong syntax       | 0x6a80
|Generic error      | 0x6581
|===========================

== SEND REMAINING INSTRUCTION
Gets remaining data if everything didn't fit in previous response (response
code was 61xx).

=== Request Syntax
|=========
|CLA |0x00
|INS |0xa5
|P1  |0x00
|P2  |0x00
|=========

=== Response Syntax
|=================
|Data | Continued data where previous command left off
|=================<|MERGE_RESOLUTION|>--- conflicted
+++ resolved
@@ -5,13 +5,8 @@
 
 == General Definitions
 === Instructions
-<<<<<<< HEAD
-Instructions marked as 'Require Auth' require a successful VALIDATE to be
-performed before they're available if a validation code is set.
-=======
 Instructions marked as 'Require Auth' require a successful VALIDATE command to be
-performed before they are available, if a code is set.
->>>>>>> 19e3e02b
+performed before they are available, if a validation code is set.
 [options="header"]
 |========================
 |Name           |Code | Require Auth
@@ -204,11 +199,7 @@
 |================
 
 == LIST INSTRUCTION
-<<<<<<< HEAD
-List configured credentials.
-=======
-Lists configured codes.
->>>>>>> 19e3e02b
+Lists configured credentials.
 
 === Request Syntax
 |=========
@@ -236,11 +227,7 @@
 |===========================
 
 == CALCULATE INSTRUCTION
-<<<<<<< HEAD
-Do calculate for one named credential.
-=======
-Performs CALCULATE for one named code.
->>>>>>> 19e3e02b
+Performs CALCULATE for one named credential.
 
 === Request Syntax
 |=========
@@ -323,13 +310,8 @@
 |========================
 
 == CALCULATE ALL INSTRUCTION
-<<<<<<< HEAD
-Do calculation for all available credentials, returns name + response for TOTP and
+Performs CALCULATE for all available credentials, returns name + response for TOTP and
 just name for HOTP and credentials requiring touch.
-=======
-Performs CALCULATE for all available codes, returns name + response for TOTP and
-just name for HOTP.
->>>>>>> 19e3e02b
 
 === Request Syntax
 |=========
