--- conflicted
+++ resolved
@@ -4,11 +4,7 @@
     "Libraries",
     "OTPs_Explained",
     "OTP_Walk-Through",
-<<<<<<< HEAD
-	   "Modhex_Calculator"
-=======
     "Modhex_Calculator"
->>>>>>> e2cb31af
   ],
   "suggest-edits": {}
 }