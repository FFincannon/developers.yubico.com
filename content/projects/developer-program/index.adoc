--- conflicted
+++ resolved
@@ -46,11 +46,7 @@
 * link:/PGP/Card_edit.html[Card edit]
 * link:/PGP/SSH_authentication/[SSH authentication]
 
-<<<<<<< HEAD
-=== YubiHSM2
-=======
 === YubiHSM 2
->>>>>>> d11c37c7
 The YubiHSM 2 provides advanced cryptography, including hashing, asymmetric and symmetric key cryptography, to protect the cryptographic keys that secure critical applications, identities, and sensitive data in an enterprise for certificate authorities, databases, code signing and more.
 
 * link:/YubiHSM2/Usage_Guides/YubiHSM_quick_start_tutorial.html[YubiHSM quick start tutorial]
